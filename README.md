--- conflicted
+++ resolved
@@ -349,7 +349,7 @@
 ### Backend Setup
 ⏱️ **Time:** ~5-10 minutes
 
-<<<<<<< HEAD
+
 **Step 2: Install and Start the Backend**
 
 **📦 Option 1: Pre-built Release (Recommended - Easiest)**
@@ -417,60 +417,7 @@
 - 8GB+ RAM allocated to Docker
 - Internet connection for model downloads
 
-=======
-**📦 Option 1: Pre-built Release (Recommended - Easiest)**
-
-The simplest way to get started with the backend is to download the pre-built release:
-
-1. **Download Backend:**
-   - Go to [Latest Releases](https://github.com/Zackriya-Solutions/meeting-minutes/releases/latest)
-   - Download the backend zip file (e.g., `meetily_backend.zip`)
-   - Extract to a folder (e.g., `C:\meetily_backend\`)
-
-2. **Unblock Files:**
-   ```powershell
-   # Navigate to extracted directory
-   cd C:\meetily_backend\
-   
-   # Unblock all files (Windows security feature)
-   Get-ChildItem -Path . -Recurse | Unblock-File
-   ```
-
-3. **Start Backend:**
-   ```powershell
-   # Start the backend with interactive setup
-   .\start_with_output.ps1
-   ```
-
-**What's Included:**
-- Pre-compiled whisper-server.exe
-- Python app with all dependencies
-- Automatic model download and setup
-- Interactive model and language selection
-
-✅ **Success Check:** The script will guide you through model selection and start both Whisper server (port 8178) and Meeting app (port 5167).
-
-**🐳 Option 2: Docker (Alternative - Easier Dependency Management)**
-
-Docker provides easy setup with automatic dependency management, though it's slower than the pre-built release:
-
-```powershell
-# Navigate to backend directory
-cd ~/Downloads
-git clone https://github.com/Zackriya-Solutions/meeting-minutes
-cd meeting-minutes/backend
-
-# Build and start using Docker (CPU version)
-.\build-docker.ps1 cpu
-.\run-docker.ps1 start -Interactive
-```
-
-**Prerequisites for Docker:**
-- Docker Desktop installed ([docker.com](https://docker.com))
-- 8GB+ RAM allocated to Docker
-- Internet connection for model downloads
-
->>>>>>> f7aee2ce
+
 ✅ **Success Check:** Docker will automatically handle dependencies and you should see both Whisper server (port 8178) and Meeting app (port 5167) start successfully.
 
 **🛠️ Option 3: Local Build (Best Performance)**
@@ -536,15 +483,11 @@
 - Create Python virtual environment
 - Install Python dependencies
 - Download the specified Whisper model
-<<<<<<< HEAD
+
 
 **Step 3: Start the Backend**
 
-=======
-
-**Step 3: Start the Backend**
-
->>>>>>> f7aee2ce
+
 Finally, when the installation is successful, run the backend using:
 
 ```powershell
@@ -552,7 +495,7 @@
 ```
 
 ✅ **Success Check:** You should see both Whisper server (port 8178) and Meeting app (port 5167) start successfully with log messages indicating they're running.
-<<<<<<< HEAD
+
 
 #### Troubleshooting
 
@@ -584,39 +527,6 @@
 - 4+ CPU cores recommended
 - For GPU: NVIDIA drivers + nvidia-container-toolkit (Windows/Linux only)
 
-=======
-
-#### Troubleshooting
-
-1. **Warning - existing chocolatey installation is detected**
-
-   ![WhatsApp Image 2025-05-27 at 12 31 17 PM](https://github.com/user-attachments/assets/e2839c25-33e0-4972-808a-dd00c8bc568a)
-
-   To address this - Either use the current chocolatey version installed or remove the current one with:
-   ```powershell
-   rm C:\ProgramData\chocolatey
-   ```
-
-2. **Error - ./start_with_output.ps1 shows security error**
-
-   Run after making sure the file is unblocked:
-   ```powershell
-   Set-ExecutionPolicy Bypass -Scope Process -Force
-   .\start_with_output.ps1
-   ```
-
-
-## Docker Setup (Alternative)
-
-⚠️ **Performance Warning**: Docker setup is 20-30% slower than native installation but offers easier dependency management and consistent environments across different systems.
-
-### Prerequisites
-- Docker Desktop (Windows/Mac) or Docker Engine (Linux)  
-- 16GB+ RAM (8GB minimum allocated to Docker)
-- 4+ CPU cores recommended
-- For GPU: NVIDIA drivers + nvidia-container-toolkit (Windows/Linux only)
-
->>>>>>> f7aee2ce
 ### Quick Start
 
 #### Windows (PowerShell)
@@ -642,7 +552,7 @@
 ### After Startup
 - **Whisper Server**: http://localhost:8178
 - **Meeting App**: http://localhost:5167 (with API docs at `/docs`)
-<<<<<<< HEAD
+
 
 ### Advanced Options
 ```bash
@@ -655,20 +565,7 @@
 ./run-docker.sh start --model large-v3 --language es --detach
 ```
 
-=======
-
-### Advanced Options
-```bash
-# GPU acceleration (Windows/Linux only)
-.\build-docker.ps1 gpu  # Windows
-./build-docker.sh gpu   # Linux
-
-# Custom configuration
-.\run-docker.ps1 start -Model large-v3 -Language es -Detach
-./run-docker.sh start --model large-v3 --language es --detach
-```
-
->>>>>>> f7aee2ce
+
 ### Management Commands
 ```bash
 # Check status and logs
@@ -707,7 +604,7 @@
 
 **To update existing installation:**
 ```bash
-<<<<<<< HEAD
+
 # Update Homebrew and get latest package information
 brew update
 
@@ -755,9 +652,18 @@
 brew tap zackriya-solutions/meetily  
 brew install meetily-backend
 
-=======
+# Start the backend server
+meetily-server --language en --model medium
+```
+
+**To update existing backend installation:**
+```bash
+
+# Update Homebrew and get latest package information
+brew update
+
+
 # Update to latest version
-brew upgrade --cask meetily
 brew upgrade meetily-backend
 ```
 
@@ -777,62 +683,6 @@
 > **Backup Recommendation:**
 > The upgrade ensures data loss doesn't happen, but it's always better to backup your data before proceeding.
 
-**Option 2: Manual Installation**
-⏱️ **Time:** ~8-12 minutes
-
-1. Download the latest [dmg_darwin_arch64.zip](https://github.com/Zackriya-Solutions/meeting-minutes/releases/latest) file
-2. Extract the file
-3. Double-click the `.dmg` file inside the extracted folder
-4. Drag the application to your Applications folder
-5. Remove quarantine attribute:
-   ```bash
-   xattr -c /Applications/meetily-frontend.app
-   ```
-6. Grant necessary permissions for audio capture and microphone access
-7. **Important**: You'll need to install the backend separately (see Manual Backend Setup below)
-
-### Backend Setup
-
-**Option 1: Using Homebrew Backend Only**
-⏱️ **Time:** ~3-5 minutes
-```bash
-# Install just the backend (if you manually installed frontend)
-brew tap zackriya-solutions/meetily  
-brew install meetily-backend
-
->>>>>>> f7aee2ce
-# Start the backend server
-meetily-server --language en --model medium
-```
-
-**To update existing backend installation:**
-```bash
-<<<<<<< HEAD
-# Update Homebrew and get latest package information
-brew update
-
-=======
->>>>>>> f7aee2ce
-# Update to latest version
-brew upgrade meetily-backend
-```
-
-> **⚠️ Data Backup Warning**: You are upgrading from Meetily 0.0.4 to 0.0.5. **This upgrade will automatically migrate your data to a new persistent location**, but it's recommended to backup your data first.
-> 
-> **Current Data Location (Version 0.0.4):**
-> - **Database**: `/opt/homebrew/Cellar/meetily-backend/0.0.4/backend/meeting_minutes.db`
-> 
-> **New Persistent Location (Version 0.0.5+):**
-> - **Database**: `/opt/homebrew/var/meetily/meeting_minutes.db`
-> 
-> **What Happens During Upgrade:**
-> - ✅ Your data will be automatically migrated to the new persistent location
-> - ✅ Data will survive future upgrades
-> - ✅ The old data in the Cellar directory will be cleaned up
-> 
-> **Backup Recommendation:**
-> The upgrade ensures data loss doesn't happen, but it's always better to backup your data before proceeding.
-
 **Option 2: Complete Manual Setup**
 ⏱️ **Time:** ~10-15 minutes
 ```bash
@@ -957,7 +807,7 @@
 - **Ollama** (Local models that supports function calling)
 
 # Troubleshooting
-<<<<<<< HEAD
+
 
 Common issues and solutions organized by setup method:
 
@@ -1024,74 +874,6 @@
 4. Add the downloaded installer file as an exclusion
 5. Run the installer manually
 
-=======
-
-Common issues and solutions organized by setup method:
-
-## Docker Issues
-
-#### Port Conflicts
-```bash
-# Stop services
-./run-docker.sh stop  # or .\run-docker.ps1 stop
-
-# Check port usage
-netstat -an | grep :8178
-lsof -i :8178  # macOS/Linux
-```
-
-#### GPU Not Detected (Windows)
-- Enable WSL2 integration in Docker Desktop
-- Install nvidia-container-toolkit
-- Verify with: `.\run-docker.ps1 gpu-test`
-
-#### Model Download Failures
-```bash
-# Manual download
-./run-docker.sh models download base.en
-# or
-.\run-docker.ps1 models download base.en
-```
-
-#### Audio Processing Issues
-If you see "Dropped old audio chunk X due to queue overflow" messages:
-
-1. **Increase Docker Resources** (most important):
-   - Memory: 8GB minimum (12GB+ recommended)
-   - CPUs: 4+ cores recommended
-   - Disk: 20GB+ available space
-
-2. **Use smaller Whisper model**:
-   ```bash
-   ./run-docker.sh start --model base --detach
-   ```
-
-3. **Check container resource usage**:
-   ```bash
-   docker stats
-   ```
-
-### Native Installation Issues
-
-### Windows Defender Issues
-
-If Windows Defender or antivirus software blocks the installer with "virus or potentially unwanted software" error:
-
-#### Option 1: Manual Unblock (Safest Method)
-1. Download the installer from [Latest Releases](https://github.com/Zackriya-Solutions/meeting-minutes/releases/latest)
-2. Right-click the downloaded `.exe` file → **Properties**
-3. Check the **Unblock** checkbox at the bottom → **OK**
-4. Double-click the installer to run it
-5. Follow the installation prompts
-
-#### Option 2: Windows Security Override
-1. Open **Windows Security** → **Virus & threat protection**
-2. Under **Virus & threat protection settings**, click **Manage settings**
-3. Scroll to **Exclusions** and click **Add or remove exclusions**
-4. Add the downloaded installer file as an exclusion
-5. Run the installer manually
-
->>>>>>> f7aee2ce
 #### Option 3: Alternative Installation
 If Windows Defender continues to block:
 1. Use the MSI installer instead (often less flagged): Download `*x64_en-US.msi` from [releases](https://github.com/Zackriya-Solutions/meeting-minutes/releases/latest)
